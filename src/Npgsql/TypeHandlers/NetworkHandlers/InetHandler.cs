--- conflicted
+++ resolved
@@ -3,10 +3,6 @@
 using System.Net;
 using System.Net.Sockets;
 using System.Threading.Tasks;
-<<<<<<< HEAD
-using JetBrains.Annotations;
-=======
->>>>>>> 6a8b35a3
 using Npgsql.BackendMessages;
 using Npgsql.PostgresTypes;
 using Npgsql.TypeHandling;
@@ -31,11 +27,7 @@
         "inet",
         NpgsqlDbType.Inet,
         new[] { typeof(IPAddress), typeof((IPAddress Address, int Subnet)), typeof(NpgsqlInet) })]
-<<<<<<< HEAD
-    class InetHandler : NpgsqlSimpleTypeHandlerWithPsv<IPAddress, (IPAddress Address, int Subnet)>,
-=======
     public class InetHandler : NpgsqlSimpleTypeHandlerWithPsv<IPAddress, (IPAddress Address, int Subnet)>,
->>>>>>> 6a8b35a3
         INpgsqlSimpleTypeHandler<NpgsqlInet>
     {
         // ReSharper disable InconsistentNaming
@@ -72,20 +64,11 @@
         }
 #pragma warning restore CA1801 // Review unused parameters
 
-<<<<<<< HEAD
-        protected override (IPAddress Address, int Subnet) ReadPsv(NpgsqlReadBuffer buf, int len,
-            FieldDescription fieldDescription = null)
-            => DoRead(buf, len, fieldDescription, false);
-
-        NpgsqlInet INpgsqlSimpleTypeHandler<NpgsqlInet>.Read(NpgsqlReadBuffer buf, int len,
-            [CanBeNull] FieldDescription fieldDescription)
-=======
         /// <inheritdoc />
         protected override (IPAddress Address, int Subnet) ReadPsv(NpgsqlReadBuffer buf, int len, FieldDescription? fieldDescription = null)
             => DoRead(buf, len, fieldDescription, false);
 
         NpgsqlInet INpgsqlSimpleTypeHandler<NpgsqlInet>.Read(NpgsqlReadBuffer buf, int len, FieldDescription? fieldDescription)
->>>>>>> 6a8b35a3
         {
             var (address, subnet) = DoRead(buf, len, fieldDescription, false);
             return new NpgsqlInet(address, subnet);
@@ -95,47 +78,6 @@
 
         #region Write
 
-<<<<<<< HEAD
-        protected internal override int ValidateObjectAndGetLength(object value, ref NpgsqlLengthCache lengthCache, NpgsqlParameter parameter)
-        {
-            switch (value)
-            {
-            case null:
-                return -1;
-            case DBNull _:
-                return -1;
-            case IPAddress ip:
-                return ValidateAndGetLength(ip, parameter);
-            case ValueTuple<IPAddress, int> tup:
-                return ValidateAndGetLength(tup, parameter);
-            case NpgsqlInet inet:
-                return ValidateAndGetLength(inet, parameter);
-            default:
-                throw new InvalidCastException($"Can't write CLR type {value.GetType().Name} to database type {PgDisplayName}");
-            }
-        }
-
-        protected internal override Task WriteObjectWithLength(object value, NpgsqlWriteBuffer buf, NpgsqlLengthCache lengthCache, NpgsqlParameter parameter, bool async)
-        {
-            switch (value)
-            {
-            case null:
-                return WriteWithLengthInternal<DBNull>(null, buf, lengthCache, parameter, async);
-            case DBNull _:
-                return WriteWithLengthInternal<DBNull>(null, buf, lengthCache, parameter, async);
-            case IPAddress ip:
-                return WriteWithLengthInternal(ip, buf, lengthCache, parameter, async);
-            case ValueTuple<IPAddress, int> tup:
-                return WriteWithLengthInternal(tup, buf, lengthCache, parameter, async);
-            case NpgsqlInet inet:
-                return WriteWithLengthInternal(inet, buf, lengthCache, parameter, async);
-            default:
-                throw new InvalidCastException($"Can't write CLR type {value.GetType().Name} to database type {PgDisplayName}");
-            }
-        }
-
-        public override int ValidateAndGetLength(IPAddress value, NpgsqlParameter parameter)
-=======
         /// <inheritdoc />
         protected internal override int ValidateObjectAndGetLength(object value, ref NpgsqlLengthCache? lengthCache, NpgsqlParameter? parameter)
             => value switch {
@@ -159,7 +101,6 @@
 
         /// <inheritdoc />
         public override int ValidateAndGetLength(IPAddress value, NpgsqlParameter? parameter)
->>>>>>> 6a8b35a3
             => GetLength(value);
 
         /// <inheritdoc />

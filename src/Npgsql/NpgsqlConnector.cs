--- conflicted
+++ resolved
@@ -1912,13 +1912,8 @@
 
             Log.Trace($"Executing internal pregenerated command", Id);
 
-<<<<<<< HEAD
-            await message.Write(WriteBuffer, async);
-            await WriteBuffer.Flush(async);
-=======
             await WritePregenerated(data, async);
             await Flush(async);
->>>>>>> 6a8b35a3
             Expect<CommandCompleteMessage>(await ReadMessage(async), this);
             Expect<ReadyForQueryMessage>(await ReadMessage(async), this);
         }

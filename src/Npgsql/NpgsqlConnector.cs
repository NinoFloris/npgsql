--- conflicted
+++ resolved
@@ -378,10 +378,6 @@
         {
             Contract.Requires(Connection != null && Connection.Connector == this);
             Contract.Requires(State == ConnectorState.Closed);
-<<<<<<< HEAD
-            Contract.Ensures(State == ConnectorState.Ready);
-=======
->>>>>>> 9e75d8d9
 
             State = ConnectorState.Connecting;
 
@@ -392,49 +388,9 @@
                 WriteBuffer.Flush();
                 timeout.Check();
 
-<<<<<<< HEAD
-                var startupMessage = new StartupMessage();
-
-                startupMessage["client_encoding"] = "UTF8";
-                startupMessage["user"] = UserName;
-                if (!string.IsNullOrEmpty(Database)) {
-                    startupMessage["database"] = Database;
-                }
-                if (!string.IsNullOrEmpty(_settings.ApplicationName)) {
-                    startupMessage["application_name"] = _settings.ApplicationName;
-                }
-                if (!string.IsNullOrEmpty(_settings.SearchPath)) {
-                    startupMessage["search_path"] = _settings.SearchPath;
-                }
-                if (_settings.BackendTimeouts && _settings.CommandTimeout != 0) {
-                    startupMessage["statement_timeout"] = (_settings.CommandTimeout * 1000).ToString();
-                    _backendTimeout = _settings.CommandTimeout;
-                }
-                if (IsSecure && !IsRedshift) {
-                    startupMessage["ssl_renegotiation_limit"] = "0";
-                }
-
-                if (startupMessage.Length > Buffer.Size) {  // Should really never happen, just in case
-                    throw new Exception("Startup message bigger than buffer");
-                }
-                startupMessage.Write(Buffer);
-
-                Buffer.Flush();
-                HandleAuthentication();
-
-                ProcessServerVersion();
-                TypeHandlerRegistry.Setup(this);
-                State = ConnectorState.Ready;
-                Log.Debug(String.Format("Opened connection to {0}:{1}", Host, Port), Id);
-
-                if (ContinuousProcessing) {
-                    HandleAsyncMessages();
-                }
-=======
                 HandleAuthentication(username, timeout);
                 TypeHandlerRegistry.Setup(this, timeout);
                 Log.Debug($"Opened connection to {Host}:{Port}", Id);
->>>>>>> 9e75d8d9
             }
             catch
             {
@@ -447,42 +403,6 @@
         {
             var startupMessage = new StartupMessage
             {
-<<<<<<< HEAD
-                // Keep track of time remaining; Even though there may be multiple timeout-able calls,
-                // this allows us to still respect the caller's timeout expectation.
-                var attemptStart = DateTime.Now;
-                var result = Dns.BeginGetHostAddresses(Host, null, null);
-
-                if (!result.AsyncWaitHandle.WaitOne(timeout, true))
-                {
-                    // Timeout was used up attempting the Dns lookup
-                    throw new TimeoutException("Dns hostname lookup timeout. Increase Timeout value in ConnectionString.");
-                }
-
-                timeout -= Convert.ToInt32((DateTime.Now - attemptStart).TotalMilliseconds);
-
-                var ips = Dns.EndGetHostAddresses(result);
-
-                // try every ip address of the given hostname, use the first reachable one
-                // make sure not to exceed the caller's timeout expectation by splitting the
-                // time we have left between all the remaining ip's in the list.
-                for (var i = 0; i < ips.Length; i++)
-                {
-                    Log.Trace("Attempting to connect to " + ips[i]);
-                    var ep = new IPEndPoint(ips[i], Port);
-                    _socket = new Socket(ep.AddressFamily, SocketType.Stream, ProtocolType.Tcp);
-                    attemptStart = DateTime.Now;
-
-                    try
-                    {
-                        result = _socket.BeginConnect(ep, null, null);
-
-                        if (!result.AsyncWaitHandle.WaitOne(timeout / (ips.Length - i), true)) {
-                            throw new TimeoutException("Connection establishment timeout. Increase Timeout value in ConnectionString.");
-                        }
-
-                        _socket.EndConnect(result);
-=======
                 ["user"] = username,
                 ["client_encoding"] =
                     _settings.ClientEncoding ??
@@ -505,7 +425,6 @@
 
             startupMessage.WriteFully(WriteBuffer);
         }
->>>>>>> 9e75d8d9
 
         string GetUsername()
         {
@@ -540,14 +459,8 @@
                 if (SslMode == SslMode.Require || SslMode == SslMode.Prefer)
                 {
                     Log.Trace("Attempting SSL negotiation");
-<<<<<<< HEAD
-                    _stream
-                        .WriteInt32(8)
-                        .WriteInt32(80877103);
-=======
                     SSLRequestMessage.Instance.WriteFully(WriteBuffer);
                     WriteBuffer.Flush();
->>>>>>> 9e75d8d9
 
                     ReadBuffer.Ensure(1);
                     var response = (char)ReadBuffer.ReadByte();
@@ -598,19 +511,11 @@
                         WriteBuffer.Underlying = _stream;
                         IsSecure = true;
                         Log.Trace("SSL negotiation successful");
-<<<<<<< HEAD
-                    }
-                }
-
-                Buffer = new NpgsqlBuffer(_stream, BufferSize, PGUtil.UTF8Encoding);
-                Log.Trace(String.Format("Socket connected to {0}:{1}", Host, Port));
-=======
                         break;
                     }
                 }
 
                 Log.Trace($"Socket connected to {Host}:{Port}");
->>>>>>> 9e75d8d9
             }
             catch
             {
@@ -636,10 +541,6 @@
 
         void Connect(NpgsqlTimeout timeout)
         {
-<<<<<<< HEAD
-            Log.Trace("Authenticating...", Id);
-            while (true)
-=======
 #if NET45 || NET451
             // Note that there aren't any timeoutable DNS methods, and we want to use sync-only
             // methods (not to rely on any TP threads etc.)
@@ -654,7 +555,6 @@
             var perIpTimeout = timeout.IsSet ? (int)((timeout.TimeLeft.Ticks / ips.Length) / 10) : -1;
 
             for (var i = 0; i < ips.Length; i++)
->>>>>>> 9e75d8d9
             {
                 Log.Trace("Attempting to connect to " + ips[i]);
                 var ep = new IPEndPoint(ips[i], Port);
@@ -715,34 +615,12 @@
 
         async Task ConnectAsync(NpgsqlTimeout timeout, CancellationToken cancellationToken)
         {
-<<<<<<< HEAD
-            PasswordMessage passwordMessage;
-
-            switch (msg.AuthRequestType)
-            {
-                case AuthenticationRequestType.AuthenticationOk:
-                    return;
-
-                case AuthenticationRequestType.AuthenticationCleartextPassword:
-                    if (Password == null)
-                        throw new Exception("No password has been provided but the backend requires one (in cleartext)");
-
-                    passwordMessage = PasswordMessage.CreateClearText(Password);
-                    break;
-
-                case AuthenticationRequestType.AuthenticationMD5Password:
-                    if (Password == null)
-                        throw new Exception("No password has been provided but the backend requires one (in MD5)");
-                    passwordMessage = PasswordMessage.CreateMD5(Password, UserName, ((AuthenticationMD5PasswordMessage)msg).Salt);
-                    break;
-=======
             // Note that there aren't any timeoutable or cancellable DNS methods
             var ips = await Dns.GetHostAddressesAsync(Host).WithCancellation(cancellationToken);
 
             // Give each IP an equal share of the remaining time
             var perIpTimespan = timeout.IsSet ? new TimeSpan(timeout.TimeLeft.Ticks / ips.Length) : TimeSpan.Zero;
             var perIpTimeout = timeout.IsSet ? new NpgsqlTimeout(perIpTimespan) : timeout;
->>>>>>> 9e75d8d9
 
             for (var i = 0; i < ips.Length; i++)
             {
@@ -841,23 +719,6 @@
         /// <summary>
         /// Performs a step in the PostgreSQL authentication protocol
         /// </summary>
-<<<<<<< HEAD
-        internal void PrependInternalMessage(FrontendMessage msg, bool withTimeout=true)
-        {
-            // Set backend timeout if needed.
-            if (withTimeout) {
-                PrependBackendTimeoutMessage(ActualInternalCommandTimeout);
-            }
-
-            if (msg is QueryMessage || msg is PregeneratedMessage || msg is SyncMessage)
-            {
-                // These messages produce a ReadyForQuery response, which we will be looking for when
-                // processing the message chain results
-                checked { _pendingRfqPrependedMessages++; }
-            }
-            _messagesToSend.Add(msg);
-        }
-=======
         /// <param name="username">The username being used to connect.</param>
         /// <param name="msg">A message read from the server, instructing us on the required response</param>
         /// <returns>a PasswordMessage to be sent, or null if authentication has completed successfully</returns>
@@ -868,17 +729,12 @@
             {
             case AuthenticationRequestType.AuthenticationOk:
                 return null;
->>>>>>> 9e75d8d9
 
             case AuthenticationRequestType.AuthenticationCleartextPassword:
                 if (_password == null)
                     throw new NpgsqlException("No password has been provided but the backend requires one (in cleartext)");
                 return PasswordMessage.CreateClearText(_password);
 
-<<<<<<< HEAD
-            _backendTimeout = timeout;
-            checked { _pendingRfqPrependedMessages++; }
-=======
             case AuthenticationRequestType.AuthenticationMD5Password:
                 Console.WriteLine("Password: " + _password);
                 if (_password == null)
@@ -911,7 +767,6 @@
                 if (passwdRead.Length != 0)
                     return new PasswordMessage(passwdRead);
                 return null;
->>>>>>> 9e75d8d9
 
             default:
                 throw new NotSupportedException($"Authentication method not supported (Received: {msg.AuthRequestType})");
@@ -1000,11 +855,7 @@
                     ReceiveTimeout = InternalCommandTimeout;
                     while (_pendingRfqPrependedMessages > 0)
                     {
-<<<<<<< HEAD
-                        var msg = DoReadSingleMessage(DataRowLoadingMode.Skip, isPrependedMessage: true);
-=======
                         var msg = DoReadMessage(DataRowLoadingMode.Skip, true);
->>>>>>> 9e75d8d9
                         if (msg is ReadyForQueryMessage)
                         {
                             _pendingRfqPrependedMessages--;
@@ -1021,11 +872,10 @@
             // Now read a non-prepended message
             try
             {
-<<<<<<< HEAD
-                SetFrontendTimeout(UserCommandFrontendTimeout);
-                return DoReadSingleMessage(dataRowLoadingMode, returnNullForAsyncMessage);
-            }
-            catch (NpgsqlException)
+                ReceiveTimeout = UserTimeout;
+                return DoReadMessage(dataRowLoadingMode);
+            }
+            catch (PostgresException)
             {
                 if (CurrentReader != null)
                 {
@@ -1037,36 +887,13 @@
                     EndUserAction();
                 }
                 throw;
-=======
-                ReceiveTimeout = UserTimeout;
-                return DoReadMessage(dataRowLoadingMode);
->>>>>>> 9e75d8d9
-            }
-            catch (PostgresException)
-            {
-                if (CurrentReader != null)
-                {
-                    // The reader cleanup will call EndUserAction
-                    CurrentReader.Cleanup();
-                }
-                else
-                {
-                    EndUserAction();
-                }
-                throw;
             }
         }
 
         [RewriteAsync]
-<<<<<<< HEAD
-        IBackendMessage DoReadSingleMessage(DataRowLoadingMode dataRowLoadingMode = DataRowLoadingMode.NonSequential,
-                                            bool returnNullForAsyncMessage = false,
-                                            bool isPrependedMessage = false)
-=======
         [CanBeNull]
         IBackendMessage DoReadMessage(DataRowLoadingMode dataRowLoadingMode = DataRowLoadingMode.NonSequential,
                                       bool isPrependedMessage = false)
->>>>>>> 9e75d8d9
         {
             PostgresException error = null;
 
@@ -1131,12 +958,8 @@
             }
         }
 
-<<<<<<< HEAD
-        IBackendMessage ParseServerMessage(NpgsqlBuffer buf, BackendMessageCode code, int len, DataRowLoadingMode dataRowLoadingMode, bool isPrependedMessage)
-=======
         [CanBeNull]
         IBackendMessage ParseServerMessage(ReadBuffer buf, BackendMessageCode code, int len, DataRowLoadingMode dataRowLoadingMode, bool isPrependedMessage)
->>>>>>> 9e75d8d9
         {
             switch (code)
             {
@@ -1336,28 +1159,11 @@
 
         #region Transactions
 
-<<<<<<< HEAD
-        internal void Rollback()
-        {
-            Log.Debug("Rollback transaction", Id);
-            try
-            {
-                // If we're in a failed transaction we can't set the timeout
-                var withTimeout = TransactionStatus != TransactionStatus.InFailedTransactionBlock;
-                ExecuteInternalCommand(PregeneratedMessage.RollbackTransaction, withTimeout);
-            }
-            finally
-            {
-                // The rollback may change the value of statement_value, set to unknown
-                SetBackendTimeoutToUnknown();
-            }
-=======
         [RewriteAsync]
         internal void Rollback()
         {
             Log.Debug("Rollback transaction", Id);
             ExecuteInternalCommand(PregeneratedMessage.RollbackTransaction);
->>>>>>> 9e75d8d9
         }
 
         internal bool InTransaction
@@ -1521,11 +1327,7 @@
 
             if (IsReady)
             {
-<<<<<<< HEAD
-                try { SendSingleMessage(TerminateMessage.Instance); }
-=======
                 try { SendMessage(TerminateMessage.Instance); }
->>>>>>> 9e75d8d9
                 catch (Exception e)
                 {
                     Log.Error("Exception while closing connector", e, Id);
@@ -1592,15 +1394,11 @@
         void Cleanup()
         {
             Log.Trace("Cleanup connector", Id);
-<<<<<<< HEAD
-            try { if (_stream != null) _stream.Dispose(); } catch {
-=======
             try
             {
                 _stream?.Dispose();
             }
             catch {
->>>>>>> 9e75d8d9
                 // ignored
             }
 
@@ -1612,9 +1410,6 @@
                 CurrentReader = null;
             }
 
-
-            ProvideClientCertificatesCallback = null;
-            UserCertificateValidationCallback = null;
             ClearTransaction();
             _stream = null;
             _baseStream = null;
@@ -1675,37 +1470,12 @@
             WriteBuffer.Clear();
             _pendingRfqPrependedMessages = 0;
 
-            // If a begin transaction is pending (i.e. not yet sent to the server), remove it
-            if (PregeneratedMessage.BeginTransactionMessages.Contains(_messagesToSend.LastOrDefault()))
-            {
-                _messagesToSend.RemoveAt(_messagesToSend.Count - 1);
-                checked { _pendingRfqPrependedMessages--; }
-                ClearTransaction();
-            }
-
-            // If a DISCARD ALL is already pending (#736), don't reenqueue rollback/discard
-            var lastEnqueued = _messagesToSend.LastOrDefault();
-            if (lastEnqueued == PregeneratedMessage.DiscardAll || lastEnqueued == PregeneratedMessage.UnlistenAll)
-            {
-                return;
-            }
-
             // Must rollback transaction before sending DISCARD ALL
             if (InTransaction)
-<<<<<<< HEAD
-            {
                 Rollback();
-            }
-=======
-                Rollback();
->>>>>>> 9e75d8d9
 
             if (SupportsDiscard)
                 PrependInternalMessage(PregeneratedMessage.DiscardAll);
-<<<<<<< HEAD
-            }
-=======
->>>>>>> 9e75d8d9
             else if (SupportsUnlisten)
             {
                 PrependInternalMessage(PregeneratedMessage.UnlistenAll);
@@ -1791,13 +1561,8 @@
 
             if (KeepAlive > 0)
             {
-<<<<<<< HEAD
-                if (_asyncLock != null) { _asyncLock.Release(); }
-                if (_userLock != null) { _userLock.Release(); }
-=======
                 var keepAlive = KeepAlive*1000;
                 _keepAliveTimer.Change(keepAlive, keepAlive);
->>>>>>> 9e75d8d9
             }
 
             State = ConnectorState.Ready;
@@ -1859,22 +1624,9 @@
 
         #region Supported features
 
-<<<<<<< HEAD
-        internal bool SupportsApplicationName { get; private set; }
-        internal bool SupportsExtraFloatDigits3 { get; private set; }
-        internal bool SupportsExtraFloatDigits { get; private set; }
-        internal bool SupportsSslRenegotiationLimit { get; private set; }
-        internal bool SupportsSavepoint { get; private set; }
-        internal bool SupportsDiscard { get; private set; }
-        internal bool SupportsEStringPrefix { get; private set; }
-        internal bool SupportsHexByteFormat { get; private set; }
-        internal bool SupportsRangeTypes { get; private set; }
-        internal bool SupportsUnlisten { get; private set; }
-=======
         bool SupportsDiscard => ServerVersion >= new Version(8, 3, 0);
         internal bool SupportsRangeTypes => ServerVersion >= new Version(9, 2, 0);
         bool SupportsUnlisten => ServerVersion >= new Version(6, 4, 0) && !IsRedshift;
->>>>>>> 9e75d8d9
         internal bool UseConformantStrings { get; private set; }
 
 /*
@@ -1900,33 +1652,6 @@
 
         void ProcessServerVersion(string value)
         {
-<<<<<<< HEAD
-            SupportsSavepoint = (ServerVersion >= new Version(8, 0, 0));
-            SupportsDiscard = (ServerVersion >= new Version(8, 3, 0));
-            SupportsApplicationName = (ServerVersion >= new Version(9, 0, 0));
-            SupportsExtraFloatDigits3 = (ServerVersion >= new Version(9, 0, 0));
-            SupportsExtraFloatDigits = (ServerVersion >= new Version(7, 4, 0));
-            SupportsSslRenegotiationLimit = ((ServerVersion >= new Version(8, 4, 3)) ||
-                     (ServerVersion >= new Version(8, 3, 10) && ServerVersion < new Version(8, 4, 0)) ||
-                     (ServerVersion >= new Version(8, 2, 16) && ServerVersion < new Version(8, 3, 0)) ||
-                     (ServerVersion >= new Version(8, 1, 20) && ServerVersion < new Version(8, 2, 0)) ||
-                     (ServerVersion >= new Version(8, 0, 24) && ServerVersion < new Version(8, 1, 0)) ||
-                     (ServerVersion >= new Version(7, 4, 28) && ServerVersion < new Version(8, 0, 0)));
-
-            // Per the PG documentation, E string literal prefix support appeared in PG version 8.1.
-            // Note that it is possible that support for this prefix will vanish in some future version
-            // of Postgres, in which case this test will need to be revised.
-            // At that time it may also be necessary to set UseConformantStrings = true here.
-            SupportsEStringPrefix = (ServerVersion >= new Version(8, 1, 0));
-
-            // Per the PG documentation, hex string encoding format support appeared in PG version 9.0.
-            SupportsHexByteFormat = (ServerVersion >= new Version(9, 0, 0));
-
-            // Range data types
-            SupportsRangeTypes = (ServerVersion >= new Version(9, 2, 0));
-
-            SupportsUnlisten = ServerVersion>= new Version(6, 4, 0) && !IsRedshift;
-=======
             var versionString = value.Trim();
             for (var idx = 0; idx != versionString.Length; ++idx)
             {
@@ -1938,7 +1663,6 @@
                 }
             }
             ServerVersion = new Version(versionString);
->>>>>>> 9e75d8d9
         }
 
         /// <summary>
@@ -1955,12 +1679,8 @@
             ExecuteInternalCommand(QueryMessage.Populate(query));
         }
 
-<<<<<<< HEAD
-        internal void ExecuteInternalCommand(FrontendMessage message, bool withTimeout=true)
-=======
         [RewriteAsync]
         internal void ExecuteInternalCommand(FrontendMessage message)
->>>>>>> 9e75d8d9
         {
             Contract.Requires(message is QueryMessage || message is PregeneratedMessage);
             SendMessage(message);
@@ -1979,24 +1699,7 @@
             switch (name)
             {
             case "server_version":
-<<<<<<< HEAD
-                // Deal with this here so that if there are
-                // changes in a future backend version, we can handle it here in the
-                // protocol handler and leave everybody else put of it.
-                var versionString = value.Trim();
-                for (var idx = 0; idx != versionString.Length; ++idx)
-                {
-                    var c = value[idx];
-                    if (!char.IsDigit(c) && c != '.')
-                    {
-                        versionString = versionString.Substring(0, idx);
-                        break;
-                    }
-                }
-                ServerVersion = new Version(versionString);
-=======
                 ProcessServerVersion(value);
->>>>>>> 9e75d8d9
                 return;
 
             case "standard_conforming_strings":

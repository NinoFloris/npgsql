--- conflicted
+++ resolved
@@ -336,14 +336,7 @@
 
         #region IList Member
 
-<<<<<<< HEAD
-#if !NETSTANDARD1_3
-        /// <summary>
-        /// Report whether the collection is read only.  Always false.
-        /// </summary>
-=======
-        /// <inheritdoc />
->>>>>>> ae62fd5a
+        /// <inheritdoc />
         public override bool IsReadOnly => false;
 
         /// <summary>
@@ -458,28 +451,14 @@
             return Count - 1;
         }
 
-<<<<<<< HEAD
-#if !NETSTANDARD1_3
-        /// <summary>
-        /// Report whether the collection is fixed size.  Always false.
-        /// </summary>
-=======
-        /// <inheritdoc />
->>>>>>> ae62fd5a
+        /// <inheritdoc />
         public override bool IsFixedSize => false;
 
         #endregion
 
         #region ICollection Member
 
-<<<<<<< HEAD
-#if !NETSTANDARD1_3
-        /// <summary>
-        /// Report whether the collection is synchronized.
-        /// </summary>
-=======
-        /// <inheritdoc />
->>>>>>> ae62fd5a
+        /// <inheritdoc />
         public override bool IsSynchronized => (_internalList as ICollection).IsSynchronized;
 
         /// <summary>
